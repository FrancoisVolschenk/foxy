--- conflicted
+++ resolved
@@ -926,7 +926,6 @@
                     })?;
                 Ok(Arc::new(InspectBodyFilter::new(config)))
             },
-<<<<<<< HEAD
             "route_to_server" => {
                 let config: RouteToServerConfig = serde_json::from_value(config)
                     .map_err(|e| {
@@ -936,7 +935,6 @@
                     })?;
                 Ok(Arc::new(RouteToServerFilter::new(config)))
             }
-=======
             "inject_header" => {
                 let config: InjectHeadedFilterConfig = serde_json::from_value(config)
                     .map_err(|e| {
@@ -953,7 +951,6 @@
                     }
                 }
             },
->>>>>>> 9cb98ad7
             _ => {
                 let err = ProxyError::FilterError(format!("Unknown filter type: {}", filter_type));
                 log::error!("{}", err);
